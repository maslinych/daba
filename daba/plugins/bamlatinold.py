--- conflicted
+++ resolved
@@ -34,12 +34,8 @@
                     ]
             
             tok = funcparserlib.lexer.make_tokenizer(specs)
-<<<<<<< HEAD
-            r = [x.value for x in tok(unicodedata.normalize('NFKC', word))]
-            
-=======
             r = [x.value for x in tok(unicodedata.normalize('NFKC', word)) if x.type != 'NL']
->>>>>>> 12b8bdb9
+
             return r
 
         def multiply_list(amblist):
